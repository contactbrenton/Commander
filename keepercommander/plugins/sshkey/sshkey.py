# -*- coding: utf-8 -*-
#  _  __
# | |/ /___ ___ _ __  ___ _ _ ®
# | ' </ -_) -_) '_ \/ -_) '_|
# |_|\_\___\___| .__/\___|_|
#              |_|
#
# Keeper Commander
# Copyright 2016 Keeper Security Inc.
# Contact: ops@keepersecurity.com
#

import subprocess
import re
import struct
import base64
import tempfile
import os, stat

def rotate(record, newpassword):
    """
    @type record: Record
    @type newpassword: str
    """

    oldPrivateKey = record.get('cmdr:private_key')
    keyFileName = None
    if oldPrivateKey:
        pipe = subprocess.Popen(['openssl', 'rsa', '-passin', 'pass:{0}'.format(record.password)],
                                stdin=subprocess.PIPE, stdout=subprocess.PIPE, stderr=subprocess.DEVNULL)
        (output1, _) = pipe.communicate(input=oldPrivateKey.encode(), timeout=3)
        if pipe.poll() == 0:
            keyFileName = tempfile.mktemp()
            keyFile = os.open(keyFileName, os.O_WRONLY | os.O_CREAT, stat.S_IRUSR | stat.S_IWUSR)
            os.write(keyFile, output1)
            os.close(keyFile)

    try:

        pipe = subprocess.Popen(['openssl', 'genrsa', '-aes128', '-passout', 'pass:{0}'.format(newpassword), '2048'],
                                stdin=subprocess.PIPE, stdout=subprocess.PIPE, stderr=subprocess.DEVNULL)
        (output1, _) = pipe.communicate(timeout=3)

        newPrivateKey = output1.decode()

        pipe = subprocess.Popen(["openssl", "rsa", "-passin", "pass:{0}".format(newpassword), "-pubout"],
                                stdin=subprocess.PIPE, stdout=subprocess.PIPE, stderr=subprocess.DEVNULL)

        (output2, _) = pipe.communicate(input=output1, timeout=3)
        newPublicKeyPEM = output2.decode()

        pipe = subprocess.Popen(['openssl', 'rsa', '-pubin', '-noout', '-text'], stdin=subprocess.PIPE,
                                stdout=subprocess.PIPE, stderr=subprocess.DEVNULL)
        (output3, _) = pipe.communicate(input=output2, timeout=3)
        lines = output3.decode().split('\n')
        modulus_hex = ''.join([l.strip() for l in lines if l.startswith('   ')])
        mod = bytearray.fromhex(''.join(modulus_hex.split(sep=':')))

        exponent = [l for l in lines if l.startswith('Exponent:')].pop(0)
        m = re.search('Exponent:\s+(\d+)\s+\((.+)\).*', exponent)
        exp = struct.pack('>I', int(m.group(1)))

        prefix = 'ssh-rsa'
        parts = [prefix.encode('ascii'), exp, mod]
        ssh_key_bytes = b''.join([b''.join([struct.pack('>I', len(i)), i]) for i in parts])
        newPublicKeySSH = ' '.join([prefix, base64.b64encode(ssh_key_bytes).decode()])

        hosts = [cf['value'] for cf in record.custom_fields if cf['name'] == 'cmdr:host']

        if keyFileName:
            oldPublicKey = record.get('cmdr:ssh_public_key')
            for host in hosts:
                try:
<<<<<<< HEAD
                    child = subprocess.Popen(['ssh', '-i', keyFileName, '{0}@{1}'.format(record.login, host), 'cat .ssh/authorized_keys'], stdin=subprocess.PIPE, stdout=subprocess.PIPE, stderr=subprocess.PIPE)
                    (out_child, error_child) = child.communicate(timeout=60)
=======
                    child = subprocess.Popen(['ssh', '-i', keyFileName, '-o', 'StrictHostKeyChecking=no', '{0}@{1}'.format(record.login, host), 'cat .ssh/authorized_keys'], stdin=subprocess.PIPE, stdout=subprocess.PIPE, stderr=subprocess.PIPE)
                    (out_child, error_child) = child.communicate(timeout=10)
>>>>>>> 749825c2
                    if child.poll() == 0:
                        keys = out_child.decode().splitlines()
                        keys = [l for l in keys if len(l) > 0]
                        keys = [l for l in keys if l != oldPublicKey]
                        keys.append(newPublicKeySSH)

<<<<<<< HEAD
                        child = subprocess.Popen(['ssh', '-i', keyFileName, '{0}@{1}'.format(record.login, host), 'echo \'{0}\' > .ssh/authorized_keys'.format('\n'.join(keys))], stdin=subprocess.PIPE, stdout=subprocess.PIPE, stderr=subprocess.PIPE)
=======
                        child = subprocess.Popen(['ssh', '-i', keyFileName, '-o', 'StrictHostKeyChecking=no', '{0}@{1}'.format(record.login, host), 'echo \'{0}\' > .ssh/authorized_keys'.format('\n'.join(keys))], stdin=subprocess.PIPE, stdout=subprocess.PIPE, stderr=subprocess.PIPE)
>>>>>>> 749825c2
                        (out_child, error_child) = child.communicate(timeout=10)

                    if error_child:
                        print('Host: {0}: Warning: {1}'.format(host, error_child.decode()))

                except Exception as e:
                    print('Authorized Keys upload to host: {0}: {1}'.format(host, e))

        record.set_field('cmdr:private_key', newPrivateKey)
        record.set_field('cmdr:rsa_public_key', newPublicKeyPEM)
        record.set_field('cmdr:ssh_public_key', newPublicKeySSH)
        record.password = newpassword

        return True

    except Exception as e:
        print(e)
        return False

    finally:
        if keyFileName:
            os.remove(keyFileName)
<|MERGE_RESOLUTION|>--- conflicted
+++ resolved
@@ -71,24 +71,15 @@
             oldPublicKey = record.get('cmdr:ssh_public_key')
             for host in hosts:
                 try:
-<<<<<<< HEAD
-                    child = subprocess.Popen(['ssh', '-i', keyFileName, '{0}@{1}'.format(record.login, host), 'cat .ssh/authorized_keys'], stdin=subprocess.PIPE, stdout=subprocess.PIPE, stderr=subprocess.PIPE)
-                    (out_child, error_child) = child.communicate(timeout=60)
-=======
                     child = subprocess.Popen(['ssh', '-i', keyFileName, '-o', 'StrictHostKeyChecking=no', '{0}@{1}'.format(record.login, host), 'cat .ssh/authorized_keys'], stdin=subprocess.PIPE, stdout=subprocess.PIPE, stderr=subprocess.PIPE)
                     (out_child, error_child) = child.communicate(timeout=10)
->>>>>>> 749825c2
                     if child.poll() == 0:
                         keys = out_child.decode().splitlines()
                         keys = [l for l in keys if len(l) > 0]
                         keys = [l for l in keys if l != oldPublicKey]
                         keys.append(newPublicKeySSH)
 
-<<<<<<< HEAD
-                        child = subprocess.Popen(['ssh', '-i', keyFileName, '{0}@{1}'.format(record.login, host), 'echo \'{0}\' > .ssh/authorized_keys'.format('\n'.join(keys))], stdin=subprocess.PIPE, stdout=subprocess.PIPE, stderr=subprocess.PIPE)
-=======
                         child = subprocess.Popen(['ssh', '-i', keyFileName, '-o', 'StrictHostKeyChecking=no', '{0}@{1}'.format(record.login, host), 'echo \'{0}\' > .ssh/authorized_keys'.format('\n'.join(keys))], stdin=subprocess.PIPE, stdout=subprocess.PIPE, stderr=subprocess.PIPE)
->>>>>>> 749825c2
                         (out_child, error_child) = child.communicate(timeout=10)
 
                     if error_child:
